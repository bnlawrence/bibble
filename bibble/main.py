#!/usr/bin/env python3
"""Main functionality for bibble."""

# pylint doesn't like our concise variable names; yolo
# pylint: disable=invalid-name

import re
from calendar import month_name

import click
from pybtex.database.input import bibtex
import jinja2
import jinja2.sandbox


MONTHS = {
    'jan': 1, 'feb': 2, 'mar': 3, 'apr': 4, 'may': 5, 'jun': 6,
    'jul': 7, 'aug': 8, 'sep': 9, 'oct': 10, 'nov': 11, 'dec': 12,
}


def _author_fmt(author):
    """Format an author's full name."""
    return u' '.join(author.first_names + author.middle_names + author.last_names)

def _unlatex(string):
    """ Remove curly braces and other latex guff that we don't want for html output"""
    for x,y in [('{',''),('}',''),('\&','&')]:
        string = string.replace(x,y)
    return string

def _andlist(ss, sep=', ', seplast=', and ', septwo=' and '):
    """Comma-separate a list of strings according to English rules.

    Enforces the Oxford comma.
    """
    if len(ss) <= 1:
        return ''.join(ss)
    if len(ss) == 2:
        return septwo.join(ss)
    return sep.join(ss[:-1]) + seplast + ss[-1]


def _author_list(authors):
    """Format a list of authors."""
    return _andlist(list(map(_author_fmt, authors)))


def _venue_type(entry):
    """Expand a venue type to a longer English description."""
    venuetype = ''
    f = entry.fields
    if entry.type == 'inbook':
        venuetype = 'Chapter in '
    elif entry.type == 'techreport':
        venuetype = 'Technical Report '
    elif entry.type == 'phdthesis':
        venuetype = 'Ph.D. thesis, {}'.format(f['school'])
    elif entry.type == 'mastersthesis':
        venuetype = 'Master\'s thesis, {}'.format(f['school'])
    elif entry.type == 'unpublished':
        if 'howpublished' in f: 
            venuetype='Unpublished {}. '.format(_unlatex(f['howpublished']))
        elif 'type' in f:
            venuetype='Unpublished (type={}). '.format(f['type'])
        else:
            venuetype='Unpublished. '
    return venuetype


def _venue(entry, halt_if_unknown=True):
    """Format an entry's venue data.
    set halt_if_unknown during website debugging
    """
    f = entry.fields
    venue = ''
    if entry.type == 'article':
        # biblatex uses journaltitle instead of journal
        if 'journal' in f:
            venue = f['journal']
        elif 'journaltitle' in f:
            venue = f['journaltitle']
        else:
            raise ValueError('No valid journal title found for article')
        try:
            if f['volume'] and f['number']:
                venue += ' {0}({1})'.format(f['volume'], f['number'])
        except KeyError:
            pass
<<<<<<< HEAD
    elif entry.type in ['inproceedings', 'incollection']:
        if 'booktitle' in f:
            venue = f['booktitle']
        elif 'eventtitle' in f:
            venue = f['eventtitle']
        elif 'conference' in f:
            venue = f['conference']
        else:
            raise ValueError(f'Problem with entry {entry}')
=======
    elif entry.type == 'inproceedings':
        venue = _unlatex(f['booktitle'])
>>>>>>> eb60256a
        try:
            if f['series']:
                venue += ' ({})'.format(f['series'])
        except KeyError:
            pass
    elif entry.type == 'inbook':
        venue = f['title']
    elif entry.type == 'techreport':
        if 'number' in f:
            number = f"{f['number']}, "
        else:
            number = ''
        if 'institution' in f:
            howpublished = f['institution']
        elif 'publisher' in f:
            howpublished = f['publisher']
        else:
            howpublished = ''
        venue = '{0}{1}'.format(number, howpublished)
    elif entry.type == 'phdthesis' or entry.type == 'mastersthesis':
        venue = ''
<<<<<<< HEAD
    elif entry.type in ['unpublished','misc']:
        if 'eventtitle' in f:
            venue = f"In {f['eventtitle']}"
        else:
            venue = 'Unpublished'
    else:
        if halt_if_unknown:
            raise ValueError('Unexpected bibtex entry type ', entry.type)
        venue = 'Unknown venue (type={})'.format(entry.type)

    # remove curlies from venues -- useful in TeX, not here
    venue = venue.replace('{','').replace('}','')
=======
    elif entry.type == 'unpublished':
        if 'eventtitle' in f:
           venue = _unlatex(f['eventtitle'])
        else:
            venue = ''
>>>>>>> eb60256a
    return venue


def _title(entry):
    """Format a title field for HTML display."""
    if entry.type == 'inbook':
        try:
            title = entry.fields['chapter'] # prefer if available
        except KeyError:
            title =  entry.fields['title']
    else:
        title = entry.fields['title']
<<<<<<< HEAD

    # remove curlies from titles -- useful in TeX, not here
    title = title.replace('{', '').replace('}', '')
    return title
=======
    return _unlatex(title)
>>>>>>> eb60256a


def _main_url(entry):
    """Get an entry's URL field (url or ee)."""
    urlfields = ('url', 'ee')
    for f in urlfields:
        if f in entry.fields:
            return entry.fields[f]
    return None


def _doi(entry):
    if 'doi' in entry.fields:
        return entry.fields['doi']
    else:
        return ''


def _extra_urls(entry):
    """Gather an entry's "*_url" fields into a dictionary.

    Returns a dict of URL types to URLs, e.g.
       { 'nytimes': 'http://nytimes.com/story/about/research.html',
          ... }
    """
    urls = {}
    for k, v in entry.fields.items():
        k = k.lower()
        if not k.endswith('_url'):
            continue
        k = k[:-4]
        urltype = k.replace('_', ' ')
        urls[urltype] = v
    return urls

def _doi(entry):
    """ Handle DOIs and ensure they are linkable"""
    if 'doi' in entry.fields:
        doi = entry.fields['doi']
        if doi.startswith('http'):
            return doi
        else:
            return 'https://dx.doi.org/' + doi
    else:
        return ''


def _month_match(mon):
    """Turn a month specifier (name or number) into a month name."""
    if re.match('^[0-9]+$', mon):
        return int(mon)
    return MONTHS[mon.lower()[:3]]


def _month_name(monthnum):
    """Turn a month number into a month name."""
    try:
        return month_name[int(monthnum)]
    except:#(ValueError, KeyError):
        print('abc')
        return ''


def _sortkey(entry):
    """Generate a sorting key for an entry based on its date."""
    e = entry.fields
    try:
        year = '{:04d}'.format(int(e['year']))
    except:
        print(e)
        raise
    try:
        monthnum = _month_match(e['month'])
        year += '{:02d}'.format(monthnum)
    except KeyError:
        year += '00'
    return year


@click.command()
@click.argument('bibfile', metavar='BIBFILE.bib', type=click.File('r'))
@click.argument('template', metavar='TEMPLATE.html', type=click.File('r'))
@click.option('-o', '--output', type=click.File('w'))
def main(bibfile, template, output):
    """ Shimmy to bibmain to allow easier access to tests"""
    output = bibmain(bibfile, template, output)
    print(output)


def _better_biblatex(entry):
    """ Better_biblatex exports from Zotero do a few things differently.
    Handle gracefully.
    """
    if 'year' not in entry:
        if 'date' not in entry:
            raise ValueError('No valid date for %s' % entry)
        else:
            entry['year'] = entry['date'][0:4]
            if len(entry['date']) >= 7:
                entry['month'] = entry['date'][5:7]

    if 'journaltitle' in entry:
        entry['journal'] = entry['journaltitle']

    return entry


def bibmain(bibfile, template, output):
    # pylint: disable=unused-argument
    """Render a BibTeX .bib file to HTML using an HTML template."""
    tenv = jinja2.sandbox.SandboxedEnvironment()
    tenv.filters['author_fmt'] = _author_fmt
    tenv.filters['author_list'] = _author_list
    tenv.filters['title'] = _title
    tenv.filters['venue_type'] = _venue_type
    tenv.filters['venue'] = _venue
    tenv.filters['main_url'] = _main_url
    tenv.filters['extra_urls'] = _extra_urls
    tenv.filters['monthname'] = _month_name
    tenv.filters['doi'] = _doi
    tmpl = tenv.from_string(template.read())

    # Parse the BibTeX file.
    db = bibtex.Parser().parse_stream(bibfile)

    # Include the bibliography key in each entry.
    for k, v in db.entries.items():
        v.fields['key'] = k
<<<<<<< HEAD
        v.fields = _better_biblatex(v.fields)
=======
        # handle biblatex dates 
        if 'year' not in v.fields:
            if 'date' not in v.fields:
                raise ValueError('No valid date for %s' % k)
            else:
                v.fields['year'] = v.fields['date'][0:4]
                if len(v.fields['date'])>=7:
                    v.fields['month']=v.fields['date'][5:7]
>>>>>>> eb60256a

    # Render the template.
    bib_sorted = sorted(db.entries.values(), key=_sortkey, reverse=True)
    out = tmpl.render(entries=bib_sorted)
<<<<<<< HEAD
    return out
=======
    print (out)
>>>>>>> eb60256a


if __name__ == '__main__':
    # pylint: disable=no-value-for-parameter
    main()<|MERGE_RESOLUTION|>--- conflicted
+++ resolved
@@ -17,11 +17,6 @@
     'jan': 1, 'feb': 2, 'mar': 3, 'apr': 4, 'may': 5, 'jun': 6,
     'jul': 7, 'aug': 8, 'sep': 9, 'oct': 10, 'nov': 11, 'dec': 12,
 }
-
-
-def _author_fmt(author):
-    """Format an author's full name."""
-    return u' '.join(author.first_names + author.middle_names + author.last_names)
 
 def _unlatex(string):
     """ Remove curly braces and other latex guff that we don't want for html output"""
@@ -29,6 +24,17 @@
         string = string.replace(x,y)
     return string
 
+
+def _author_fmt(author):
+    """Format an author's full name."""
+    return u' '.join(author.first_names + author.middle_names + author.last_names)
+
+
+def _author_list(authors):
+    """Format a list of authors."""
+    return _andlist(list(map(_author_fmt, authors)))
+
+
 def _andlist(ss, sep=', ', seplast=', and ', septwo=' and '):
     """Comma-separate a list of strings according to English rules.
 
@@ -39,11 +45,6 @@
     if len(ss) == 2:
         return septwo.join(ss)
     return sep.join(ss[:-1]) + seplast + ss[-1]
-
-
-def _author_list(authors):
-    """Format a list of authors."""
-    return _andlist(list(map(_author_fmt, authors)))
 
 
 def _venue_type(entry):
@@ -87,7 +88,6 @@
                 venue += ' {0}({1})'.format(f['volume'], f['number'])
         except KeyError:
             pass
-<<<<<<< HEAD
     elif entry.type in ['inproceedings', 'incollection']:
         if 'booktitle' in f:
             venue = f['booktitle']
@@ -97,10 +97,6 @@
             venue = f['conference']
         else:
             raise ValueError(f'Problem with entry {entry}')
-=======
-    elif entry.type == 'inproceedings':
-        venue = _unlatex(f['booktitle'])
->>>>>>> eb60256a
         try:
             if f['series']:
                 venue += ' ({})'.format(f['series'])
@@ -122,7 +118,7 @@
         venue = '{0}{1}'.format(number, howpublished)
     elif entry.type == 'phdthesis' or entry.type == 'mastersthesis':
         venue = ''
-<<<<<<< HEAD
+
     elif entry.type in ['unpublished','misc']:
         if 'eventtitle' in f:
             venue = f"In {f['eventtitle']}"
@@ -133,15 +129,8 @@
             raise ValueError('Unexpected bibtex entry type ', entry.type)
         venue = 'Unknown venue (type={})'.format(entry.type)
 
-    # remove curlies from venues -- useful in TeX, not here
-    venue = venue.replace('{','').replace('}','')
-=======
-    elif entry.type == 'unpublished':
-        if 'eventtitle' in f:
-           venue = _unlatex(f['eventtitle'])
-        else:
-            venue = ''
->>>>>>> eb60256a
+    venue = _unlatex(venue)
+
     return venue
 
 
@@ -151,18 +140,12 @@
         try:
             title = entry.fields['chapter'] # prefer if available
         except KeyError:
-            title =  entry.fields['title']
+            title = entry.fields['title']
     else:
         title = entry.fields['title']
-<<<<<<< HEAD
-
-    # remove curlies from titles -- useful in TeX, not here
-    title = title.replace('{', '').replace('}', '')
+
+    title = _unlatex(title)
     return title
-=======
-    return _unlatex(title)
->>>>>>> eb60256a
-
 
 def _main_url(entry):
     """Get an entry's URL field (url or ee)."""
@@ -182,7 +165,6 @@
 
 def _extra_urls(entry):
     """Gather an entry's "*_url" fields into a dictionary.
-
     Returns a dict of URL types to URLs, e.g.
        { 'nytimes': 'http://nytimes.com/story/about/research.html',
           ... }
@@ -220,8 +202,7 @@
     """Turn a month number into a month name."""
     try:
         return month_name[int(monthnum)]
-    except:#(ValueError, KeyError):
-        print('abc')
+    except (ValueError, KeyError):
         return ''
 
 
@@ -290,27 +271,12 @@
     # Include the bibliography key in each entry.
     for k, v in db.entries.items():
         v.fields['key'] = k
-<<<<<<< HEAD
         v.fields = _better_biblatex(v.fields)
-=======
-        # handle biblatex dates 
-        if 'year' not in v.fields:
-            if 'date' not in v.fields:
-                raise ValueError('No valid date for %s' % k)
-            else:
-                v.fields['year'] = v.fields['date'][0:4]
-                if len(v.fields['date'])>=7:
-                    v.fields['month']=v.fields['date'][5:7]
->>>>>>> eb60256a
 
     # Render the template.
     bib_sorted = sorted(db.entries.values(), key=_sortkey, reverse=True)
     out = tmpl.render(entries=bib_sorted)
-<<<<<<< HEAD
     return out
-=======
-    print (out)
->>>>>>> eb60256a
 
 
 if __name__ == '__main__':
